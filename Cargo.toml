# This file is part of ICU4X. For terms of use, please see the file
# called LICENSE at the top level of the ICU4X source tree
# (online at: https://github.com/unicode-org/icu4x/blob/main/LICENSE ).

[workspace]
resolver = "2"
members = [
    # KEEP IN SYNC WITH workspace.dependencies and docs/tutorials/testing/patch.toml

    # Components
    "components/calendar",
    "components/casemap",
    "components/collator",
    "components/collections",
    "components/collections/codepointtrie_builder",
    "components/datetime",
    "components/decimal",
    "components/icu",
    "components/list",
    "components/locid_transform",
    "components/locid",
    "components/normalizer",
    "components/plurals",
    "components/properties",
    "components/segmenter",
    "components/timezone",
    "experimental/compactdecimal",
    "experimental/displaynames",
    "experimental/personnames",
    "experimental/relativetime",
    "experimental/singlenumberformatter",
    "experimental/transliterate",
    "experimental/unicodeset_parse",
    "experimental/unitsconversion",

    # FFI
    "ffi/capi",
    "ffi/capi_cdylib",
    "ffi/capi_staticlib",
    "experimental/ecma402",
    "ffi/freertos",
    "experimental/harfbuzz",

    # Provider
    "provider/adapters",
    "provider/blob",
    "provider/core",
    "provider/datagen",
    "provider/fs",
    "provider/macros",

    # Baked data
    "provider/baked/calendar",
    "provider/baked/casemap",
    "provider/baked/collator",
    "provider/baked/compactdecimal",
    "provider/baked/datetime",
    "provider/baked/decimal",
    "provider/baked/displaynames",
    "provider/baked/list",
    "provider/baked/locid_transform",
    "provider/baked/normalizer",
    "provider/baked/plurals",
    "provider/baked/properties",
    "provider/baked/relativetime",
    "provider/baked/segmenter",
    "provider/baked/singlenumberformatter",
    "provider/baked/timezone",
    "provider/baked/unitsconversion",

    # Utils
    "utils/calendrical_calculations",
    "utils/crlify",
    "utils/databake",
    "utils/databake/derive",
    "utils/deduplicating_array",
    "utils/fixed_decimal",
    "utils/litemap",
    "utils/pattern",
    "utils/resb",
    "utils/tinystr",
    "utils/tzif",
    "utils/writeable",
    "utils/yoke",
    "utils/yoke/derive",
    "utils/zerofrom",
    "utils/zerofrom/derive",
    "utils/zerovec",
    "utils/zerovec/derive",
    "experimental/bies",
    "experimental/ixdtf",
    "experimental/zerotrie",

    # Tools
    "tools/bakeddata-scripts",
    "tools/benchmark/binsize",
    "tools/benchmark/macros",
    "tools/benchmark/memory",
    "tools/depcheck",
    "tools/diplomat-gen",
    "tools/ffi_coverage",
    "tools/testdata-scripts",
]
# Note: Workspaces in subdirectories, such as docs/tutorials/crates, are
# implicitly excluded from the main workspace.
exclude = [
    # GNaw needs to be run from outside the workspace for features to work
    "ffi/gn",
    # Testdata will still be published in the 1.x stream, but is deprecated
    # and we don't use it anymore. As we don't want to keep the actual data
    # in the repo it doesn't build without running `cargo make testdata-legacy`
    # first.
    "provider/testdata",
    # Tutorials are tested in their own cargo workspace against released and
    # local crates
    "docs",
    # Not a functioning crate
    "provider/baked/_template_",
]

[workspace.package]
version = "1.3.2"
rust-version = "1.67"
authors = ["The ICU4X Project Developers"]
edition = "2021"
repository = "https://github.com/unicode-org/icu4x"
homepage = "https://icu4x.unicode.org"
license-file = "LICENSE"
categories = ["internationalization"]
include = [
    "data/**/*",
    "src/**/*",
    "examples/**/*",
    "benches/**/*",
    "tests/**/*",
    "Cargo.toml",
    "LICENSE",
    "README.md",
]

[workspace.dependencies]
# KEEP IN SYNC WITH workspace.members and docs/tutorials/testing/patch.toml

# Components
icu = { version = "~1.3.2", path = "components/icu", default-features = false }
icu_calendar = { version = "~1.3.2", path = "components/calendar", default-features = false }
icu_casemap = { version = "~1.3.2", path = "components/casemap", default-features = false }
icu_collator = { version = "~1.3.3", path = "components/collator", default-features = false }
icu_collections = { version = "~1.3.2", path = "components/collections", default-features = false }
icu_codepointtrie_builder = { version = "0.3.6", path = "components/collections/codepointtrie_builder", default-features = false }
icu_datetime = { version = "~1.3.2", path = "components/datetime", default-features = false }
icu_decimal = { version = "~1.3.2", path = "components/decimal", default-features = false }
icu_list = { version = "~1.3.2", path = "components/list", default-features = false }
icu_locid = { version = "~1.3.2", path = "components/locid", default-features = false }
icu_locid_transform = { version = "~1.3.2", path = "components/locid_transform", default-features = false }
icu_normalizer = { version = "~1.3.2", path = "components/normalizer", default-features = false }
icu_plurals = { version = "~1.3.2", path = "components/plurals", default-features = false }
icu_properties = { version = "~1.3.2", path = "components/properties", default-features = false }
icu_segmenter = { version = "~1.3.2", path = "components/segmenter", default-features = false }
icu_timezone = { version = "~1.3.2", path = "components/timezone", default-features = false }
icu_compactdecimal = { version = "0.2.2", path = "experimental/compactdecimal", default-features = false }
icu_displaynames = { version = "0.11.1", path = "experimental/displaynames", default-features = false }
icu_personnames = { version = "0.0.0", path = "experimental/personnames", default-features = false }
icu_relativetime = { version = "0.1.3", path = "experimental/relativetime", default-features = false }
icu_singlenumberformatter = { version = "0.0.0", path = "experimental/singlenumberformatter", default-features = false }
icu_transliterate = { version = "0.1.1", path = "experimental/transliterate", default-features = false }
icu_unicodeset_parse = { version = "0.1.1", path = "experimental/unicodeset_parse", default-features = false }
icu_unitsconversion = { version = "0.0.0", path = "experimental/unitsconversion", default-features = false }

<<<<<<< HEAD
=======
# Components data
icu_calendar_data = { version = "~1.3.2", path = "components/calendar/data", default-features = false }
icu_casemap_data = { version = "~1.3.2", path = "components/casemap/data", default-features = false }
icu_collator_data = { version = "~1.3.3", path = "components/collator/data", default-features = false }
icu_datetime_data = { version = "~1.3.2", path = "components/datetime/data", default-features = false }
icu_decimal_data = { version = "~1.3.2", path = "components/decimal/data", default-features = false }
icu_list_data = { version = "~1.3.2", path = "components/list/data", default-features = false }
icu_locid_transform_data = { version = "~1.3.2", path = "components/locid_transform/data", default-features = false }
icu_normalizer_data = { version = "~1.3.2", path = "components/normalizer/data", default-features = false }
icu_plurals_data = { version = "~1.3.2", path = "components/plurals/data", default-features = false }
icu_properties_data = { version = "~1.3.2", path = "components/properties/data", default-features = false }
icu_segmenter_data = { version = "~1.3.2", path = "components/segmenter/data", default-features = false }
icu_timezone_data = { version = "~1.3.2", path = "components/timezone/data", default-features = false }
icu_compactdecimal_data = { version = "~1.3.2", path = "experimental/compactdecimal/data", default-features = false }
icu_displaynames_data = { version = "~1.3.2", path = "experimental/displaynames/data", default-features = false }
icu_relativetime_data = { version = "~1.3.2", path = "experimental/relativetime/data", default-features = false }
icu_singlenumberformatter_data = { version = "~1.3.2", path = "experimental/single_number_formatter/data", default-features = false }

>>>>>>> 52887c1b
# FFI
icu_capi = { version = "~1.3.2", path = "ffi/capi", default-features = false }
icu_capi_cdylib = { version = "~1.3.2", path = "ffi/capi_cdylib", default-features = false }
icu_capi_staticlib = { version = "~1.3.2", path = "ffi/capi_staticlib", default-features = false }
icu4x_ecma402 = { version = "0.8.1", path = "experimental/ecma402", default-features = false }
icu_freertos = { version = "~1.3.2", path = "ffi/freertos", default-features = false }
icu_harfbuzz = { version = "~0.1.1", path = "experimental/harfbuzz", default-features = false }

# Provider
icu_datagen = { version = "~1.3.2", path = "provider/datagen", default-features = false }
icu_provider = { version = "~1.3.2", path = "provider/core", default-features = false }
icu_provider_adapters = { version = "~1.3.2", path = "provider/adapters", default-features = false }
icu_provider_blob = { version = "~1.3.2", path = "provider/blob", default-features = false }
icu_provider_fs = { version = "~1.3.2", path = "provider/fs/", default-features = false }
icu_provider_macros = { version = "~1.3.2", path = "provider/macros", default-features = false }

# Baked data
icu_calendar_data = { version = "~1.3.2", path = "provider/baked/calendar", default-features = false }
icu_casemap_data = { version = "~1.3.2", path = "provider/baked/casemap", default-features = false }
icu_collator_data = { version = "~1.3.2", path = "provider/baked/collator", default-features = false }
icu_compactdecimal_data = { version = "~1.3.2", path = "provider/baked/compactdecimal", default-features = false }
icu_datetime_data = { version = "~1.3.2", path = "provider/baked/datetime", default-features = false }
icu_decimal_data = { version = "~1.3.2", path = "provider/baked/decimal", default-features = false }
icu_displaynames_data = { version = "~1.3.2", path = "provider/baked/displaynames", default-features = false }
icu_list_data = { version = "~1.3.2", path = "provider/baked/list", default-features = false }
icu_locid_transform_data = { version = "~1.3.2", path = "provider/baked/locid_transform", default-features = false }
icu_normalizer_data = { version = "~1.3.2", path = "provider/baked/normalizer", default-features = false }
icu_plurals_data = { version = "~1.3.2", path = "provider/baked/plurals", default-features = false }
icu_properties_data = { version = "~1.3.2", path = "provider/baked/properties", default-features = false }
icu_relativetime_data = { version = "~1.3.2", path = "provider/baked/relativetime", default-features = false }
icu_segmenter_data = { version = "~1.3.2", path = "provider/baked/segmenter", default-features = false }
icu_singlenumberformatter_data = { version = "~1.3.2", path = "provider/baked/singlenumberformatter", default-features = false }
icu_timezone_data = { version = "~1.3.2", path = "provider/baked/timezone", default-features = false }
icu_unitsconversion_data = { version = "~1.3.2", path = "provider/baked/unitsconversion", default-features = false }

# Utils
calendrical_calculations = { version = "0.1.0", path = "utils/calendrical_calculations", default-features = false }
crlify = { version = "1.0.3", path = "utils/crlify", default-features = false }
databake = { version = "0.1.6", path = "utils/databake", default-features = false }
databake-derive = { version = "0.1.6", path = "utils/databake/derive", default-features = false }
deduplicating_array = { version = "0.1.5", path = "utils/deduplicating_array", default-features = false }
fixed_decimal = { version = "0.5.4", path = "utils/fixed_decimal", default-features = false }
litemap = { version = "0.7.1", path = "utils/litemap", default-features = false }
icu_pattern = { version = "0.1.5", path = "utils/pattern", default-features = false }
tinystr = { version = "0.7.3", path = "utils/tinystr", default-features = false }
tzif = { version = "0.0.0", path = "utils/tzif", default-features = false }
writeable = { version = "0.5.3", path = "utils/writeable/", default-features = false }
yoke = { version = "0.7.2", path = "utils/yoke", default-features = false }
yoke-derive = { version = "0.7.2", path = "utils/yoke/derive", default-features = false }
zerofrom = { version = "0.1.2", path = "utils/zerofrom", default-features = false }
zerofrom-derive = { version = "0.1.2", path = "utils/zerofrom/derive", default-features = false }
zerovec = { version = "0.10.0", path = "utils/zerovec", default-features = false }
zerovec-derive = { version = "0.10.0", path = "utils/zerovec/derive", default-features = false }
bies = { version = "0.2.2", path = "experimental/bies", default-features = false }
ixdtf = { version = "0.1.1", path = "experimental/ixdtf", default-features = false }
zerotrie = { version = "0.1.1", path = "experimental/zerotrie", default-features = false }

# Tools
icu_benchmark_macros = { path = "tools/benchmark/macros" }
# icu_benchmark_binsize never used as a dep
# icu_benchmark_memory never used as a dep
# depcheck never used as a dep
# ffi_coverage never used as a dep
# testdata-scripts never used as a dep

# The version here can either be a `version = ".."` spec or `git = "https://github.com/rust-diplomat/diplomat", rev = ".."`
# Diplomat must be published preceding a new ICU4X release but may use git versions in between
diplomat = { git = "https://github.com/rust-diplomat/diplomat", rev = "0958a621dcdde4aa8bdb32118c42ed31ade4afae" }
diplomat-runtime = { git = "https://github.com/rust-diplomat/diplomat", rev = "0958a621dcdde4aa8bdb32118c42ed31ade4afae" }
diplomat_core = { git = "https://github.com/rust-diplomat/diplomat", rev = "0958a621dcdde4aa8bdb32118c42ed31ade4afae" }
diplomat-tool = { git = "https://github.com/rust-diplomat/diplomat", rev = "0958a621dcdde4aa8bdb32118c42ed31ade4afae" }

# Size optimized builds
[profile.release-opt-size]
inherits = "release"
lto = true
opt-level = "s"
panic = "abort"
codegen-units = 1

# Enable debug information specifically for memory profiling.
# https://docs.rs/dhat/0.2.1/dhat/#configuration
#
# 2021-01-08: This would be nicer as a named profile, e.g. [profile.memory]
# https://github.com/rust-lang/cargo/issues/6988
[profile.bench]
lto = true
debug = true
debug-assertions = false

[profile.windows-test-ci]
inherits = "dev"
debug-assertions = true
debug = false<|MERGE_RESOLUTION|>--- conflicted
+++ resolved
@@ -167,27 +167,6 @@
 icu_unicodeset_parse = { version = "0.1.1", path = "experimental/unicodeset_parse", default-features = false }
 icu_unitsconversion = { version = "0.0.0", path = "experimental/unitsconversion", default-features = false }
 
-<<<<<<< HEAD
-=======
-# Components data
-icu_calendar_data = { version = "~1.3.2", path = "components/calendar/data", default-features = false }
-icu_casemap_data = { version = "~1.3.2", path = "components/casemap/data", default-features = false }
-icu_collator_data = { version = "~1.3.3", path = "components/collator/data", default-features = false }
-icu_datetime_data = { version = "~1.3.2", path = "components/datetime/data", default-features = false }
-icu_decimal_data = { version = "~1.3.2", path = "components/decimal/data", default-features = false }
-icu_list_data = { version = "~1.3.2", path = "components/list/data", default-features = false }
-icu_locid_transform_data = { version = "~1.3.2", path = "components/locid_transform/data", default-features = false }
-icu_normalizer_data = { version = "~1.3.2", path = "components/normalizer/data", default-features = false }
-icu_plurals_data = { version = "~1.3.2", path = "components/plurals/data", default-features = false }
-icu_properties_data = { version = "~1.3.2", path = "components/properties/data", default-features = false }
-icu_segmenter_data = { version = "~1.3.2", path = "components/segmenter/data", default-features = false }
-icu_timezone_data = { version = "~1.3.2", path = "components/timezone/data", default-features = false }
-icu_compactdecimal_data = { version = "~1.3.2", path = "experimental/compactdecimal/data", default-features = false }
-icu_displaynames_data = { version = "~1.3.2", path = "experimental/displaynames/data", default-features = false }
-icu_relativetime_data = { version = "~1.3.2", path = "experimental/relativetime/data", default-features = false }
-icu_singlenumberformatter_data = { version = "~1.3.2", path = "experimental/single_number_formatter/data", default-features = false }
-
->>>>>>> 52887c1b
 # FFI
 icu_capi = { version = "~1.3.2", path = "ffi/capi", default-features = false }
 icu_capi_cdylib = { version = "~1.3.2", path = "ffi/capi_cdylib", default-features = false }
