--- conflicted
+++ resolved
@@ -225,11 +225,8 @@
             icu::timezone::provider::MetazonePeriodV1Marker = "time_zone/metazone_period@1",
             icu::timezone::provider::names::Bcp47ToIanaMapV1Marker = "time_zone/bcp47_to_iana@1",
             icu::timezone::provider::names::IanaToBcp47MapV3Marker = "time_zone/iana_to_bcp47@3",
-<<<<<<< HEAD
             icu::timezone::provider::windows::WindowsZonesToBcp47MapV1Marker = "time_zone/windows_zones_to_bcp47@1",
-=======
             icu::timezone::provider::ZoneOffsetPeriodV1Marker = "time_zone/offset_period@1",
->>>>>>> 53a5fd6a
             #[experimental]
             icu::datetime::provider::neo::WeekdayNamesV1Marker = "datetime/symbols/weekdays@1",
             icu::datetime::provider::neo::DayPeriodNamesV1Marker = "datetime/symbols/dayperiods@1",
